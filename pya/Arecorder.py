--- conflicted
+++ resolved
@@ -48,24 +48,14 @@
     def boot(self):
         """boot recorder"""
         # when input = True, the channels refers to the input channels.
-<<<<<<< HEAD
-        self.stream = self.backend.open(rate=self.sr, channels=self.channels, frames_per_buffer=self.bs, 
-                                        input_device_index=self.device, output_flag=False,
-                                        input_flag=True, stream_callback=self._recorder_callback)
-=======
->>>>>>> c0e9f483
         self.boot_time = time.time()
         self.block_time = self.boot_time
         self.block_cnt = 0
         self.record_buffer = []
         self._recording = False
-<<<<<<< HEAD
-        self.stream.start_stream()
-=======
         self.stream = self.backend.open(rate=self.sr, channels=self.channels, frames_per_buffer=self.bs, 
                                         input_device_index=self.device, output_flag=False,
                                         input_flag=True, stream_callback=self._recorder_callback)
->>>>>>> c0e9f483
         _LOGGER.info("Server Booted")
         return self
 
