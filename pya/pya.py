--- conflicted
+++ resolved
@@ -17,13 +17,10 @@
 
 from .helpers import ampdb, linlin, dbamp, timeit
 
-<<<<<<< HEAD
-=======
 
 # def ts(t0, t1, step):
 #     return {'tslice': [t0, t1, step]}
 
->>>>>>> 466dd73b
 class Asig:
     'audio signal class'
     def __init__(self, sig, sr=44100, label="", channels=1, cn=None):
@@ -98,14 +95,11 @@
             else:
                 raise TypeError("column names need to be a list of strings")
 
-<<<<<<< HEAD
-=======
     @staticmethod
     def ts(t0, t1, step):
         return {'tslice': [t0, t1, step]}
 
 
->>>>>>> 466dd73b
     def __getitem__(self, index):
         """
             Here are all the possibility:
@@ -149,20 +143,6 @@
                 rslice = index[0]
                 sr = self.sr
             if isinstance (index[1], slice):
-<<<<<<< HEAD
-                return Asig(self.sig[index[0], index[1]], sr=sr, \
-                    label=self.label+'_arrayindexed', cn=self.cn)
-            elif type(index[1]) is list and type(index[1][0]) is str:
-                col_idx = [self.col_name.get(s) for s in index[1]]
-                return Asig(self.sig[index[0], col_idx], sr=sr, \
-                    label=self.label+'_arrayindexed', cn=self.cn)
-            elif type(index[1] is str):
-                return Asig(self.sig[index[0], self.col_name.get(index[1])], \
-                    sr=sr, label=self.label+'_arrayindexed', cn=self.cn)
-            else:
-                return Asig(self.sig[index], sr=sr, \
-                    label=self.label+'_arrayindexed', cn=self.cn)
-=======
                 return Asig(self.sig[rslice, index[1]], sr=sr, label=self.label+'_arrayindexed', cn=self.cn)
             elif type(index[1]) is list and type(index[1][0]) is str:
                 col_idx = [self.col_name.get(s) for s in index[1]]
@@ -172,7 +152,6 @@
                 return Asig(self.sig[rslice, self.col_name.get(index[1])], sr=sr, label=self.label+'_arrayindexed', cn=self.cn)
             elif isinstance(index[1], int):
                 return Asig(self.sig[rslice, index[1]], sr=sr, label=self.label+'_arrayindexed', cn=self.cn)
->>>>>>> 466dd73b
         else:
             raise TypeError("index must be int, array, or slice")
 
