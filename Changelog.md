--- conflicted
+++ resolved
@@ -1,20 +1,13 @@
 # Changelog
 
-<<<<<<< HEAD
-## 0.3.1
-=======
 ## 0.3.1 (October 2019)
->>>>>>> c0e9f483
 
 * Remove ffmpeg from requirement, and it has to be installed via conda or manually
 * Decouple pyaudio from Aserver and Arecorder
 * Introduce backends interface: PyAudio(), Dummy()
 * add device_info() helper function which prints audio device information in a tabular form
-<<<<<<< HEAD
-=======
 * Bugfix #23: Add a small delay to server booting to prevent issues when Aserver and Arecorder are initialized back-to-back 
 * Helper function `record` has been dropped due to legacy reasons. An improved version will be introduced in 0.3.2.
->>>>>>> c0e9f483
 
 
 ## 0.3.0 (October 2019)
